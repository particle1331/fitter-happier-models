--- conflicted
+++ resolved
@@ -662,11 +662,11 @@
    "cell_type": "markdown",
    "metadata": {},
    "source": [
-<<<<<<< HEAD
+    "<<<<<<< local\n",
     "Next, we define conditional workflows. Each of these will trigger depending on which path differs with the corresponding path in the `main` branch. This makes sure that tests are not redundant. For the API, a test is triggered for commits in a development branch that are part of a pull request, and the same tests are triggered in `main` once the changes are merged. The deploy step is \"main only\", meaning it is carried out only after the changes are merged into `main`. Note that non-conditional workflows can also be defined completing all possible workflows and keeps the primary config file clean.\n",
-=======
+    "=======\n",
     "Next, we define conditional workflows. Each of these will trigger depending on which path differs with the corresponding path in the `main` branch. This makes sure that tests are not redundant. For the API, a test is triggered for commits in a development branch that are part of a pull request, and the same tests are triggered in `main` once the changes are merged. The deploy step is \"main only\", i.e. it is carried out only after the changes are merged into `main`. Note that non-conditional workflows can also be defined completing all possible workflows and keeps the primary config file clean.\n",
->>>>>>> 8b2a13f6
+    ">>>>>>> remote\n",
     "\n",
     "```{margin} \n",
     "[`.circleci/continue_config.yml`](https://github.com/particle1331/model-deployment/blob/cicd-2/.circleci/continue_config.yml)\n",
@@ -786,8 +786,7 @@
    "nbconvert_exporter": "python",
    "pygments_lexer": "ipython3",
    "version": "3.9.12"
-  },
-  "orig_nbformat": 4
+  }
  },
  "nbformat": 4,
  "nbformat_minor": 2
