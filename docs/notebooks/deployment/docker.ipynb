{
 "cells": [
  {
   "cell_type": "markdown",
   "metadata": {},
   "source": [
    "# Containerization with Docker"
   ]
  },
  {
   "cell_type": "markdown",
   "metadata": {},
   "source": [
    "Docker takes virtual environments one step further by isolating the entire application from the rest of the infrastructure of your host machine. Recall that to resolve conflicts with dependencies, we usually create multiple virtual environments for each service. \n",
    "\n",
    "Instead, we can create separate **containers** for each service using Docker. These services will be isolated from each other. This is nice especially if the application have funny side-effects that can affect other services or the host. Moreover, containers can be run anywhere (any x86 server running a modern Linux kernel) with the same standard behavior. Indeed, we will show how to deploy the prediction serving API in the cloud using AWS Elastic Beanstalk."
   ]
  },
  {
   "cell_type": "markdown",
   "metadata": {},
   "source": [
    "## Getting started"
   ]
  },
  {
   "cell_type": "markdown",
   "metadata": {},
   "source": [
    "```{margin}\n",
    "⚠️ **Attribution:** This notebook follows [Week 5](https://github.com/alexeygrigorev/mlbookcamp-code/tree/master/course-zoomcamp/05-deployment) of the [ML Zoomcamp](https://www.youtube.com/playlist?list=PL3MmuxUbc_hIhxl5Ji8t4O6lPAOpHaCLR). The sketch diagrams below are captured from the videos of the sessions.\n",
    "``` "
   ]
  },
  {
   "cell_type": "markdown",
   "metadata": {},
   "source": [
    "We pull `python-3.8.12-slim` which is a small, optimized Docker image that runs Python 3.8.12. To run this, we execute the following command with `-it` so Python runs in interactive mode and `--rm` so that the image will be deleted after exiting. \n",
    "\n",
    "```bash\n",
    "❯ docker run -it --rm python:3.8.12-slim\n",
    "Unable to find image 'python:3.8.12-slim' locally\n",
    "3.8.12-slim: Pulling from library/python\n",
    "279a020076a7: Pull complete\n",
    "035530c61301: Pull complete\n",
    "430f5ca6cd82: Pull complete\n",
    "594f692a6b57: Pull complete\n",
    "70b1dc4462d0: Pull complete\n",
    "Digest: sha256:a2d8844be9a3d5df8cd64c11bba476156cbfe5991db643c83e88ae383c15b5d0\n",
    "Status: Downloaded newer image for python:3.8.12-slim\n",
    "Python 3.8.12 (default, Mar  1 2022, 21:13:32)\n",
    "[GCC 10.2.1 20210110] on linux\n",
    "Type \"help\", \"copyright\", \"credits\" or \"license\" for more information.\n",
    ">>>\n",
    "```\n",
    "\n",
    "\n",
    "\n"
   ]
  },
  {
   "cell_type": "markdown",
   "metadata": {},
   "source": [
    "We can specify the entry point to `bash` so we can access the terminal:\n",
    "\n",
    "```bash\n",
    "❯ docker run -it --rm --entrypoint=bash python:3.8.12-slim\n",
    "root@fc40952e1b70:/# ls\n",
    "bin   dev  home  media\topt   root  sbin  sys  usr\n",
    "boot  etc  lib\t mnt\tproc  run   srv   tmp  var\n",
    "root@fc40952e1b70:/#\n",
    "```"
   ]
  },
  {
   "cell_type": "markdown",
   "metadata": {},
   "source": [
    "## Dockerfile"
   ]
  },
  {
   "cell_type": "markdown",
   "metadata": {},
   "source": [
    "Docker can build images automatically by reading the instructions from a `Dockerfile`. This contains all the commands a user could call on the command line to assemble an image. We will save our `Dockerfile` in the root of [`model-deployment/api`](https://github.com/particle1331/model-deployment/tree/eb/api). Note that we switch to `python:3.9.12-slim` to match the development environment of our prediction serving API."
   ]
  },
  {
   "cell_type": "markdown",
   "metadata": {},
   "source": [
    "```{margin}\n",
    "[`api/Dockerfile`](https://github.com/particle1331/model-deployment/blob/eb/api/Dockerfile)\n",
    "```"
   ]
  },
  {
   "cell_type": "markdown",
   "metadata": {},
   "source": [
    "```Dockerfile\n",
    "FROM python:3.9.12-slim\n",
    "\n",
    "WORKDIR /app\n",
    "\n",
    "COPY [\"*.py\", \"*.txt\", \"./\"]\n",
    "\n",
    "COPY [\"app\", \"./app/\"]\n",
    "\n",
    "RUN pip install -r requirements.txt\n",
    "\n",
    "EXPOSE 8000\n",
    "\n",
    "ENTRYPOINT [\"uvicorn\", \"app.main:app\", \"--host\", \"0.0.0.0\", \"--port\", \"8000\"]\n",
    "```"
   ]
  },
  {
   "cell_type": "markdown",
   "metadata": {},
   "source": [
    "This sets `app` as the working directory which will create it and `cd` the terminal to it. The next statement copies the contents of the `api` directory in the host, that is in the same directory as our `Dockerfile`, into the current directory in the container which is `app`. Then, dependencies are installed and port `8000` is exposed to the host. Finally, the uvicorn server at `0.0.0.0:8000` is set as the container's default entry point. "
   ]
  },
  {
   "cell_type": "markdown",
   "metadata": {},
   "source": [
    "## Running containers"
   ]
  },
  {
   "cell_type": "markdown",
   "metadata": {},
   "source": [
    "To build the image from the `Dockerfile` in the same directory:"
   ]
  },
  {
   "cell_type": "markdown",
   "metadata": {},
   "source": [
    "```bash\n",
    "❯ docker build -t service .\n",
    "```"
   ]
  },
  {
   "cell_type": "markdown",
   "metadata": {},
   "source": [
    "Here `-t` means the tag which we set to `service`. Note that while the port `8000` of the container is exposed to the host, we still have to connect this to the host's port `8000` which is accessed by the browser. We do this below in running the container with `-p 8000:8000`:"
   ]
  },
  {
   "cell_type": "markdown",
   "metadata": {},
   "source": [
    "```bash\n",
    "❯ docker run -it --rm -p 8000:8000 service\n",
    "INFO:     Started server process [1]\n",
    "2022-05-11 16:30:55.668 | INFO     | uvicorn.server:serve:75 - Started server process [1]\n",
    "INFO:     Waiting for application startup.\n",
    "2022-05-11 16:30:55.668 | INFO     | uvicorn.lifespan.on:startup:45 - Waiting for application startup.\n",
    "INFO:     Application startup complete.\n",
    "2022-05-11 16:30:55.668 | INFO     | uvicorn.lifespan.on:startup:59 - Application startup complete.\n",
    "INFO:     Uvicorn running on http://0.0.0.0:8000 (Press CTRL+C to quit)\n",
    "2022-05-11 16:30:55.668 | INFO     | uvicorn.server:_log_started_message:206 - Uvicorn running on http://0.0.0.0:8000 (Press CTRL+C to quit)\n",
    "```"
   ]
  },
  {
   "cell_type": "markdown",
   "metadata": {},
   "source": [
    "To see inside of the container, we can again set the entrypoint to `bash`:"
   ]
  },
  {
   "cell_type": "markdown",
   "metadata": {},
   "source": [
    "\n",
    "```bash\n",
    "❯ docker run -it --rm --entrypoint=bash service\n",
    "root@35864429a154:/app# ls\n",
    "Procfile  mypy.ini\t    runtime.txt\t\t   tests\n",
    "app\t  requirements.txt  test_requirements.txt  tox.ini\n",
    "root@35864429a154:/#\n",
    "```"
   ]
  },
  {
   "cell_type": "markdown",
   "metadata": {},
   "source": [
    "<br>"
   ]
  },
  {
   "cell_type": "markdown",
   "metadata": {},
   "source": [
    "```{figure} ../../img/docker-host.png\n",
    "---\n",
    "width: 35em\n",
    "---\n",
    "Connecting the container ports with the host ports.\n",
    "\n",
    "```"
   ]
  },
  {
   "cell_type": "markdown",
   "metadata": {},
   "source": [
    "## Deploying to the cloud"
   ]
  },
  {
   "cell_type": "markdown",
   "metadata": {},
   "source": [
    "In this section, we deploy our application to the cloud using AWS Elastic Beanstalk (EB). Using this, we can simply upload our code and EB automatically handles the deployment, from capacity provisioning, load balancing, and automatic scaling to web application health monitoring. Regarding pricing, there is no additional charge for EB: what you pay for are the AWS resources that are created to store and run your web application, like Amazon S3 buckets and Amazon EC2 instances.\n",
    "\n",
    "\n",
    "This section requires one to have an AWS account and an IAM user in this account. This can be done pretty quickly by following [this article](https://mlbookcamp.com/article/aws). After this, we have to install the EB CLI:"
   ]
  },
  {
   "cell_type": "markdown",
   "metadata": {},
   "source": [
    "```bash\n",
    "❯ pip install awsebcli\n",
    "```"
   ]
  },
  {
   "cell_type": "markdown",
   "metadata": {},
   "source": [
    "### Initialization"
   ]
  },
  {
   "cell_type": "markdown",
   "metadata": {},
   "source": [
    "We can now initialize our EB application. We will ship our application as a Docker container by setting the platform `-p` to Docker. This requires IAM User credentials which are blocked out here.\n",
    "\n",
    "```bash\n",
    "❯ eb init -p docker -r us-east-1 house-prices\n",
    "You have not yet set up your credentials or your credentials are incorrect\n",
    "You must provide your credentials.\n",
    "(aws-access-id): *********\n",
    "(aws-secret-key): ***************************\n",
    "Application house-prices has been created.\n",
    "```\n",
    "\n",
    "Notice this creates a `.elasticbeanstalk` directory containing a `config.yml` file:\n",
    "\n",
    "```yml\n",
    "branch-defaults:\n",
    "  default:\n",
    "    environment: null\n",
    "global:\n",
    "  application_name: house-prices\n",
    "  branch: null\n",
    "  default_ec2_keyname: null\n",
    "  default_platform: Docker\n",
    "  default_region: us-east-1\n",
    "  include_git_submodules: true\n",
    "  instance_profile: null\n",
    "  platform_name: null\n",
    "  platform_version: null\n",
    "  profile: eb-cli\n",
    "  repository: null\n",
    "  sc: null\n",
    "  workspace_type: Application\n",
    "```"
   ]
  },
  {
   "cell_type": "markdown",
   "metadata": {},
   "source": [
    "### Testing locally"
   ]
  },
  {
   "cell_type": "markdown",
   "metadata": {},
   "source": [
    "It's always good to test run the container locally in EB:"
   ]
  },
  {
   "cell_type": "markdown",
   "metadata": {},
   "source": [
    "```bash\n",
    "❯ eb local run --port 8000\n",
    "3.9.12-slim: Pulling from library/python\n",
    "dfdd5ffb2577: Already exists\n",
    "22d252b4015f: Already exists\n",
    "38a20a308c16: Already exists\n",
    "74b110b743da: Already exists\n",
    "573e544d3cdf: Already exists\n",
    "Digest: sha256:49082c5b5851e62d5daa510b65fe1120b295ae08a96d7f2cb854f2aa054b5939\n",
    "Status: Downloaded newer image for python:3.9.12-slim\n",
    "docker.io/library/python:3.9.12-slim\n",
    "#1 [internal] load build definition from Dockerfile\n",
    "#1 sha256:acee64af890dcf198eaccfc920f8dfb2cf1918b27a4851b90cb764e113295108\n",
    "#1 transferring dockerfile: 37B 0.0s done\n",
    "#1 DONE 0.1s\n",
    "#2 [internal] load .dockerignore\n",
    "#2 sha256:46314d5fc4c9248a818ba2a1b91451a6b08b21e730c78edc9c9952952e7d4421\n",
    "#2 transferring context: 34B done\n",
    "#2 DONE 0.0s\n",
    "#3 [internal] load metadata for docker.io/library/python:3.9.12-slim\n",
    "#3 sha256:c1f4e52590624a81c4bc4ec7e3ed4861d41ab781ab36aaf259f7f7767d36f68c\n",
    "#3 DONE 0.0s\n",
    "#4 [1/5] FROM docker.io/library/python:3.9.12-slim\n",
    "#4 sha256:6776e43cfb11ad7ef6edd8ab8ef9d3899c912fd1fdb680b44fda719e54ccf196\n",
    "#4 DONE 0.0s\n",
    "#6 [internal] load build context\n",
    "#6 sha256:bb9f786c56a5eb86bb5c84216cbe2897c14ca0a3d64efcfd01c555b11e3e65cd\n",
    "#6 transferring context: 916B 0.0s done\n",
    "#6 DONE 0.0s\n",
    "#8 [4/5] COPY [app, ./app/]\n",
    "#8 sha256:4f55637d9c3689c282b25ba0444f63b0c83ac448d6b9103fef3be1a660fc72a8\n",
    "#8 CACHED\n",
    "#7 [3/5] COPY [*.py, *.txt, ./]\n",
    "#7 sha256:128f400076c6f3660053196b9faf8de680097f2c514447e5729eb65cccdd3916\n",
    "#7 CACHED\n",
    "#5 [2/5] WORKDIR /app\n",
    "#5 sha256:51924f7a2648c15715590a60e237a35d77e1c14c70c8f66a2f7089d2eec93a33\n",
    "#5 CACHED\n",
    "#9 [5/5] RUN pip install -r requirements.txt\n",
    "#9 sha256:13a22462bc4dcec6b6acec1628de97a6a0779be00a56074fb4f62b966ce8373b\n",
    "#9 CACHED\n",
    "#10 exporting to image\n",
    "#10 sha256:e8c613e07b0b7ff33893b694f7759a10d42e180f2b4dc349fb57dc6b71dcab00\n",
    "#10 exporting layers done\n",
    "#10 writing image sha256:cf6140074279c0ec497e6d016fb8588b38b6dbd8c96cf3807d65940c76fddabe done\n",
    "#10 naming to docker.io/library/jg71b5:may6ra done\n",
    "#10 DONE 0.0s\n",
    "Use 'docker scan' to run Snyk tests against images to find vulnerabilities and learn how to fix them\n",
    "INFO:     Started server process [1]\n",
    "2022-05-12 16:56:37.551 | INFO     | uvicorn.server:serve:75 - Started server process [1]\n",
    "INFO:     Waiting for application startup.\n",
    "2022-05-12 16:56:37.552 | INFO     | uvicorn.lifespan.on:startup:45 - Waiting for application startup.\n",
    "INFO:     Application startup complete.\n",
    "2022-05-12 16:56:37.555 | INFO     | uvicorn.lifespan.on:startup:59 - Application startup complete.\n",
    "INFO:     Uvicorn running on http://0.0.0.0:8000 (Press CTRL+C to quit)\n",
    "2022-05-12 16:56:37.572 | INFO     | uvicorn.server:_log_started_message:206 - Uvicorn running on http://0.0.0.0:8000 (Press CTRL+C to quit)\n",
    "```"
   ]
  },
  {
   "cell_type": "markdown",
   "metadata": {},
   "source": [
    "### Creating the environment"
   ]
  },
  {
   "cell_type": "markdown",
   "metadata": {},
   "source": [
    "Since the app works with EB locally, we can now create an actual EB environment in the cloud that underlies the web application:"
   ]
  },
  {
   "cell_type": "markdown",
   "metadata": {},
   "source": [
    "```bash\n",
    "❯ eb create house-prices-env\n",
    "Creating application version archive \"app-220513_010945910655\".\n",
    "Uploading: [##################################################] 100% Done...\n",
    "Environment details for: house-prices-env\n",
    "  Application name: house-prices\n",
    "  Region: us-east-1\n",
    "  Deployed Version: app-220513_010945910655\n",
    "  Environment ID: e-vcacgx5qpw\n",
    "  Platform: arn:aws:elasticbeanstalk:us-east-1::platform/Docker running on 64bit Amazon Linux 2/3.4.15\n",
    "  Tier: WebServer-Standard-1.0\n",
    "  CNAME: UNKNOWN\n",
    "  Updated: 2022-05-12 17:10:55.488000+00:00\n",
    "Printing Status:\n",
    "2022-05-12 17:10:53    INFO    createEnvironment is starting.\n",
    "2022-05-12 17:10:55    INFO    Using elasticbeanstalk-us-east-1-886789456404 as Amazon S3 storage bucket for environment data.\n",
    "2022-05-12 17:11:21    INFO    Created security group named: sg-0079e2cdd92f7bd73\n",
    "2022-05-12 17:11:36    INFO    Created load balancer named: awseb-e-v-AWSEBLoa-1E6LZRJC4OG9G\n",
    "2022-05-12 17:11:36    INFO    Created security group named: awseb-e-vcacgx5qpw-stack-AWSEBSecurityGroup-16CWEUUKXFVWK\n",
    "2022-05-12 17:11:36    INFO    Created Auto Scaling launch configuration named: awseb-e-vcacgx5qpw-stack-AWSEBAutoScalingLaunchConfiguration-2fyUMTUX8xJC\n",
    "2022-05-12 17:13:11    INFO    Created Auto Scaling group named: awseb-e-vcacgx5qpw-stack-AWSEBAutoScalingGroup-SH3I567DJCWT\n",
    "2022-05-12 17:13:11    INFO    Waiting for EC2 instances to launch. This may take a few minutes.\n",
    "2022-05-12 17:13:11    INFO    Created Auto Scaling group policy named: arn:aws:autoscaling:us-east-1:886789456404:scalingPolicy:c67fd119-c153-45b7-abf0-a53e04cdcb2a:autoScalingGroupName/awseb-e-vcacgx5qpw-stack-AWSEBAutoScalingGroup-SH3I567DJCWT:policyName/awseb-e-vcacgx5qpw-stack-AWSEBAutoScalingScaleUpPolicy-140KQ45K015EH\n",
    "2022-05-12 17:13:11    INFO    Created Auto Scaling group policy named: arn:aws:autoscaling:us-east-1:886789456404:scalingPolicy:9532adfe-20c6-4892-9e65-33cad550506c:autoScalingGroupName/awseb-e-vcacgx5qpw-stack-AWSEBAutoScalingGroup-SH3I567DJCWT:policyName/awseb-e-vcacgx5qpw-stack-AWSEBAutoScalingScaleDownPolicy-1W6BQSN057XIR\n",
    "2022-05-12 17:13:11    INFO    Created CloudWatch alarm named: awseb-e-vcacgx5qpw-stack-AWSEBCloudwatchAlarmHigh-L6AEUYI9GTPI\n",
    "2022-05-12 17:13:11    INFO    Created CloudWatch alarm named: awseb-e-vcacgx5qpw-stack-AWSEBCloudwatchAlarmLow-1IPO2R5GWMUVZ\n",
    "2022-05-12 17:14:59    INFO    Instance deployment completed successfully.\n",
    "2022-05-12 17:15:04    INFO    Application available at house-prices-env.eba-kxppppph.us-east-1.elasticbeanstalk.com.\n",
    "2022-05-12 17:15:09    INFO    Successfully launched environment: house-prices-env\n",
    "```"
   ]
  },
  {
   "cell_type": "markdown",
   "metadata": {},
   "source": [
    "```{figure} ../../img/ebhome.png\n",
    "---\n",
    "---\n",
    "The prediction serving API can now be accessed using the internet.\n",
    "```"
   ]
  },
  {
   "cell_type": "markdown",
   "metadata": {},
   "source": [
    "```{figure} ../../img/eb-ui.png\n",
    "---\n",
    "---\n",
    "\n",
    "Elastic Beanstalk web UI.\n",
    "\n",
    "```"
   ]
  },
  {
   "cell_type": "markdown",
   "metadata": {},
   "source": [
    "```{figure} ../../img/eb-ui2.png\n",
    "---\n",
    "---\n",
    "\n",
    "Dashboard for the prediction serving API web app environment showing logs and health. Here the application is being terminated.\n",
    "\n",
    "```"
   ]
  },
  {
   "cell_type": "markdown",
   "metadata": {},
   "source": [
    "### Making a request"
   ]
  },
  {
   "cell_type": "markdown",
   "metadata": {},
   "source": [
    "Let us try making a request for a house price prediction given input data:"
   ]
  },
  {
   "cell_type": "code",
   "execution_count": 13,
   "metadata": {},
   "outputs": [
    {
     "name": "stdout",
     "output_type": "stream",
     "text": [
      "{\n",
      "    \"errors\": null,\n",
      "    \"version\": \"0.1.0\",\n",
      "    \"predictions\": [\n",
      "        113422.55344864173\n",
      "    ]\n",
      "}\n"
     ]
    }
   ],
   "source": [
    "import requests\n",
    "import json\n",
    "\n",
    "inputs = {\n",
    "  \"inputs\": [\n",
    "    {\n",
    "      \"MSSubClass\": 20,\n",
    "      \"MSZoning\": \"RH\",\n",
    "      \"LotFrontage\": 80,\n",
    "      \"LotArea\": 11622,\n",
    "      \"Street\": \"Pave\",\n",
    "      \"LotShape\": \"Reg\",\n",
    "      \"LandContour\": \"Lvl\",\n",
    "      \"Utilities\": \"AllPub\",\n",
    "      \"LotConfig\": \"Inside\",\n",
    "      \"LandSlope\": \"Gtl\",\n",
    "      \"Neighborhood\": \"NAmes\",\n",
    "      \"Condition1\": \"Feedr\",\n",
    "      \"Condition2\": \"Norm\",\n",
    "      \"BldgType\": \"1Fam\",\n",
    "      \"HouseStyle\": \"1Story\",\n",
    "      \"OverallQual\": 5,\n",
    "      \"OverallCond\": 6,\n",
    "      \"YearBuilt\": 1961,\n",
    "      \"YearRemodAdd\": 1961,\n",
    "      \"RoofStyle\": \"Gable\",\n",
    "      \"RoofMatl\": \"CompShg\",\n",
    "      \"Exterior1st\": \"VinylSd\",\n",
    "      \"Exterior2nd\": \"VinylSd\",\n",
    "      \"MasVnrType\": \"None\",\n",
    "      \"MasVnrArea\": 0,\n",
    "      \"ExterQual\": \"TA\",\n",
    "      \"ExterCond\": \"TA\",\n",
    "      \"Foundation\": \"CBlock\",\n",
    "      \"BsmtQual\": \"TA\",\n",
    "      \"BsmtCond\": \"TA\",\n",
    "      \"BsmtExposure\": \"No\",\n",
    "      \"BsmtFinType1\": \"Rec\",\n",
    "      \"BsmtFinSF1\": 468,\n",
    "      \"BsmtFinType2\": \"LwQ\",\n",
    "      \"BsmtFinSF2\": 144,\n",
    "      \"BsmtUnfSF\": 270,\n",
    "      \"TotalBsmtSF\": 882,\n",
    "      \"Heating\": \"GasA\",\n",
    "      \"HeatingQC\": \"TA\",\n",
    "      \"CentralAir\": \"Y\",\n",
    "      \"Electrical\": \"SBrkr\",\n",
    "      \"FirstFlrSF\": 896,\n",
    "      \"SecondFlrSF\": 0,\n",
    "      \"LowQualFinSF\": 0,\n",
    "      \"GrLivArea\": 896,\n",
    "      \"BsmtFullBath\": 0,\n",
    "      \"BsmtHalfBath\": 0,\n",
    "      \"FullBath\": 1,\n",
    "      \"HalfBath\": 0,\n",
    "      \"BedroomAbvGr\": 2,\n",
    "      \"KitchenAbvGr\": 1,\n",
    "      \"KitchenQual\": \"TA\",\n",
    "      \"TotRmsAbvGrd\": 5,\n",
    "      \"Functional\": \"Typ\",\n",
    "      \"Fireplaces\": 0,\n",
    "      \"GarageType\": \"Attchd\",\n",
    "      \"GarageYrBlt\": 1961,\n",
    "      \"GarageFinish\": \"Unf\",\n",
    "      \"GarageCars\": 1,\n",
    "      \"GarageArea\": 730,\n",
    "      \"GarageQual\": \"TA\",\n",
    "      \"GarageCond\": \"TA\",\n",
    "      \"PavedDrive\": \"Y\",\n",
    "      \"WoodDeckSF\": 140,\n",
    "      \"OpenPorchSF\": 0,\n",
    "      \"EnclosedPorch\": 0,\n",
    "      \"ThreeSsnPortch\": 0,\n",
    "      \"ScreenPorch\": 120,\n",
    "      \"PoolArea\": 0,\n",
    "      \"Fence\": \"MnPrv\",\n",
    "      \"MiscVal\": 0,\n",
    "      \"MoSold\": 6,\n",
    "      \"YrSold\": 2010,\n",
    "      \"SaleType\": \"WD\",\n",
    "      \"SaleCondition\": \"Normal\"\n",
    "    }\n",
    "  ]\n",
    "}\n",
    "\n",
    "\n",
    "host = 'http://house-prices-env.eba-kxppppph.us-east-1.elasticbeanstalk.com'\n",
    "url = f'{host}/api/v1/predict'\n",
    "response = requests.post(url, json=inputs)\n",
    "result = response.json()\n",
    "\n",
    "print(json.dumps(result, indent=4))"
   ]
  },
  {
   "cell_type": "markdown",
   "metadata": {},
   "source": [
    "### Terminating the environment"
   ]
  },
  {
   "cell_type": "markdown",
   "metadata": {},
   "source": [
    "Note that this service is accessible to anyone on the internet. This is a security risk. In actual production, the service should only be accessible to the intended users. Hence, we now terminate the application. This can be done by simply running `eb terminate house-prices-env` in the CLI:\n",
    "\n",
    "```bash\n",
    "❯ eb terminate house-prices-env\n",
    "The environment \"house-prices-env\" and all associated instances will be terminated.\n",
    "To confirm, type the environment name: house-prices-env\n",
    "2022-05-12 21:54:53    INFO    terminateEnvironment is starting.\n",
    "2022-05-12 21:55:11    INFO    Deleted CloudWatch alarm named: awseb-e-23gau7nwzi-stack-AWSEBCloudwatchAlarmHigh-J443745IGHJ1\n",
    "2022-05-12 21:55:11    INFO    Deleted CloudWatch alarm named: awseb-e-23gau7nwzi-stack-AWSEBCloudwatchAlarmLow-MB18SO8WWYAQ\n",
    "2022-05-12 21:55:11    INFO    Deleted Auto Scaling group policy named: arn:aws:autoscaling:us-east-1:886789456404:scalingPolicy:d7505a15-779c-443a-9177-e7f7fb014bb3:autoScalingGroupName/awseb-e-23gau7nwzi-stack-AWSEBAutoScalingGroup-5NOVWKOF9ZLC:policyName/awseb-e-23gau7nwzi-stack-AWSEBAutoScalingScaleUpPolicy-FUW2YBNF7V2M\n",
    "2022-05-12 21:55:11    INFO    Deleted Auto Scaling group policy named: arn:aws:autoscaling:us-east-1:886789456404:scalingPolicy:35fc0640-05dd-4814-893c-f32bb0615313:autoScalingGroupName/awseb-e-23gau7nwzi-stack-AWSEBAutoScalingGroup-5NOVWKOF9ZLC:policyName/awseb-e-23gau7nwzi-stack-AWSEBAutoScalingScaleDownPolicy-15K1L1CIJDG7I\n",
    "2022-05-12 21:55:11    INFO    Waiting for EC2 instances to terminate. This may take a few minutes.\n",
    "2022-05-12 21:57:44    INFO    Deleted Auto Scaling group named: awseb-e-23gau7nwzi-stack-AWSEBAutoScalingGroup-5NOVWKOF9ZLC\n",
    "2022-05-12 21:57:59    INFO    Deleted load balancer named: awseb-e-2-AWSEBLoa-1LYFCW64ZS7SZ\n",
    "2022-05-12 21:58:00    INFO    Deleted Auto Scaling launch configuration named: awseb-e-23gau7nwzi-stack-AWSEBAutoScalingLaunchConfiguration-a5VmF3A2Bp0Y\n",
    "2022-05-12 21:58:00    INFO    Deleted security group named: awseb-e-23gau7nwzi-stack-AWSEBSecurityGroup-DN3MPY78253L\n",
    "2022-05-12 21:58:45    INFO    Deleted security group named: sg-0b2e76e66001617ea\n",
    "2022-05-12 21:58:47    INFO    Deleting SNS topic for environment house-prices-env.\n",
    "2022-05-12 21:58:52    INFO    terminateEnvironment completed successfully.\n",
    "```"
   ]
  },
  {
   "cell_type": "markdown",
   "metadata": {},
   "source": [
    "**Remark.** The astute reader will notice that this is a different environment from above. Indeed, we recreated `house-prices-env` for the sake of demonstration."
   ]
  },
  {
   "cell_type": "markdown",
   "metadata": {},
   "source": [
    "### Load balancing"
   ]
  },
  {
   "cell_type": "markdown",
   "metadata": {},
   "source": [
<<<<<<< HEAD
    "EB performs automatic load balancing under the hood. It will add more instances of the service when there are lots of request during peak hours, and automatically removes instances when there are no more requests. Moreover, the load balancer to listen for incoming HTTP traffic and distributes this traffic to the multiple instances on the same port. It can also restart the application if it crashes for any reason.\n",
=======
    "EB performs automatic load balancing under the hood. It will add more instances of the service when there are lots of request during peak hours, and automatically removes instances when there are no more requests. Moreover, the port figures out which particular container receives the request when there are multiple instances of the application. It can also restart the application if it crashes for any reason.\n",
>>>>>>> ec852548
    "\n",
    "As a consequence of this automatic nature, applications should be designed to be stateless as containers can be terminated, and replaced at any time, without your knowledge or involvement. For example, it should not store any data on an instance."
   ]
  },
  {
   "cell_type": "markdown",
   "metadata": {},
   "source": [
    "```{figure} ../../img/load-balancing.png\n",
    "---\n",
    "width: 35em\n",
    "---\n",
    "\n",
    "EB automatically load balances by scaling up or scaling down the number of containers depending on the rate of requests. EB distributes the load to the multiple instances of the application.\n",
    "\n",
    "```"
   ]
  },
  {
   "cell_type": "markdown",
   "metadata": {},
   "source": []
  }
 ],
 "metadata": {
  "interpreter": {
   "hash": "a55a0d1272a360f93e747858d443ec26da69f69eac36db3e567a961ca624a861"
  },
  "kernelspec": {
   "display_name": "Python 3.9.12 ('ml')",
   "language": "python",
   "name": "python3"
  },
  "language_info": {
   "codemirror_mode": {
    "name": "ipython",
    "version": 3
   },
   "file_extension": ".py",
   "mimetype": "text/x-python",
   "name": "python",
   "nbconvert_exporter": "python",
   "pygments_lexer": "ipython3",
   "version": "3.9.12"
  },
  "orig_nbformat": 4
 },
 "nbformat": 4,
 "nbformat_minor": 2
}<|MERGE_RESOLUTION|>--- conflicted
+++ resolved
@@ -625,15 +625,44 @@
   },
   {
    "cell_type": "markdown",
-   "metadata": {},
-   "source": [
-<<<<<<< HEAD
+   "id": "ba782c8d",
+   "metadata": {},
+   "source": [
+    "<span style=\"color:red\">**<<<<<<< local**</span>"
+   ]
+  },
+  {
+   "cell_type": "markdown",
+   "metadata": {},
+   "source": [
     "EB performs automatic load balancing under the hood. It will add more instances of the service when there are lots of request during peak hours, and automatically removes instances when there are no more requests. Moreover, the load balancer to listen for incoming HTTP traffic and distributes this traffic to the multiple instances on the same port. It can also restart the application if it crashes for any reason.\n",
-=======
+    "\n",
+    "As a consequence of this automatic nature, applications should be designed to be stateless as containers can be terminated, and replaced at any time, without your knowledge or involvement. For example, it should not store any data on an instance."
+   ]
+  },
+  {
+   "cell_type": "markdown",
+   "id": "0f3e5a41",
+   "metadata": {},
+   "source": [
+    "<span style=\"color:red\">**=======**</span>"
+   ]
+  },
+  {
+   "cell_type": "markdown",
+   "metadata": {},
+   "source": [
     "EB performs automatic load balancing under the hood. It will add more instances of the service when there are lots of request during peak hours, and automatically removes instances when there are no more requests. Moreover, the port figures out which particular container receives the request when there are multiple instances of the application. It can also restart the application if it crashes for any reason.\n",
->>>>>>> ec852548
     "\n",
     "As a consequence of this automatic nature, applications should be designed to be stateless as containers can be terminated, and replaced at any time, without your knowledge or involvement. For example, it should not store any data on an instance."
+   ]
+  },
+  {
+   "cell_type": "markdown",
+   "id": "df0ecda8",
+   "metadata": {},
+   "source": [
+    "<span style=\"color:red\">**>>>>>>> remote**</span>"
    ]
   },
   {
@@ -676,8 +705,7 @@
    "nbconvert_exporter": "python",
    "pygments_lexer": "ipython3",
    "version": "3.9.12"
-  },
-  "orig_nbformat": 4
+  }
  },
  "nbformat": 4,
  "nbformat_minor": 2
